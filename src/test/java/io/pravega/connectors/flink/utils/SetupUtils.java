--- conflicted
+++ resolved
@@ -46,11 +46,7 @@
 
     // The test Scope name.
     @Getter
-<<<<<<< HEAD
-    private final String scope = RandomStringUtils.randomAlphabetic(20);
-=======
     private final String scope = RandomStringUtils.randomAlphabetic(20);;
->>>>>>> bafe795c
 
     /**
      * Start all pravega related services required for the test deployment.
@@ -67,10 +63,6 @@
         int controllerPort = TestUtils.getAvailableListenPort();
         int hostPort = TestUtils.getAvailableListenPort();
         int restPort = TestUtils.getAvailableListenPort();
-<<<<<<< HEAD
-=======
-
->>>>>>> bafe795c
         this.inProcPravegaCluster = InProcPravegaCluster.builder()
                 .isInProcZK(true)
                 .zkUrl("localhost:" + zkPort)
